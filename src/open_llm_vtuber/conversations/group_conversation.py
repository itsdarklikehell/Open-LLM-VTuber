from typing import Any, Dict, List, Optional, Union
import asyncio
import json
from loguru import logger
from fastapi import WebSocket
import numpy as np

from ..agent.output_types import AudioOutput, SentenceOutput

from .conversation_utils import (
    create_batch_input,
    process_agent_output,
    process_user_input,
    finalize_conversation_turn,
    cleanup_conversation,
    EMOJI_LIST,
)
from .types import (
    BroadcastFunc,
    GroupConversationState,
    BroadcastContext,
    WebSocketSend,
)
from ..service_context import ServiceContext
from ..chat_history_manager import store_message
from .tts_manager import TTSTaskManager


async def process_group_conversation(
    client_contexts: Dict[str, ServiceContext],
    client_connections: Dict[str, WebSocket],
    broadcast_func: BroadcastFunc,
    group_members: List[str],
    initiator_client_uid: str,
    user_input: Union[str, np.ndarray],
    images: Optional[List[Dict[str, Any]]] = None,
    session_emoji: str = np.random.choice(EMOJI_LIST),
    metadata: Optional[Dict[str, Any]] = None,
) -> None:
    """Process group conversation

    Args:
        client_contexts: Dictionary of client contexts
        client_connections: Dictionary of client WebSocket connections
        broadcast_func: Function to broadcast messages to group
        group_members: List of group member UIDs
        initiator_client_uid: UID of conversation initiator
        user_input: Text or audio input from user
        images: Optional list of image data
        session_emoji: Emoji identifier for the conversation
        metadata: Optional metadata for special processing flags
    """
    # Create TTSTaskManager for each member
    tts_managers = {
        uid: TTSTaskManager(websocket_send=client_connections[uid].send_text)
        for uid in group_members
    }

    try:
        logger.info(f"Group Conversation Chain {session_emoji} started!")

        # Initialize state with group_id
        state = GroupConversationState(
            group_id=f"group_{initiator_client_uid}",  # Use same format as chat_group
            session_emoji=session_emoji,
            group_queue=list(group_members),
            memory_index={
                uid: 0 for uid in group_members
            },  # Initialize memory index for each member
        )

        # Initialize group conversation context for each AI
        init_group_conversation_contexts(client_contexts)

        # Get human name from initiator context
        initiator_context = client_contexts.get(initiator_client_uid)
        human_name = (
            initiator_context.character_config.human_name
            if initiator_context
            else "Human"
        )

        # Process initial input
        input_text = await process_group_input(
            user_input=user_input,
            initiator_context=initiator_context,
            initiator_ws_send=client_connections[initiator_client_uid].send_text,
            broadcast_func=broadcast_func,
            group_members=group_members,
            initiator_client_uid=initiator_client_uid,
        )

        # Check if we should skip storing this input to history
        skip_history = metadata and metadata.get("skip_history", False)

        if not skip_history:
            for member_uid in group_members:
                member_context = client_contexts[member_uid]
                store_message(
                    conf_uid=member_context.character_config.conf_uid,
                    history_uid=member_context.history_uid,
                    role="human",
                    content=input_text,
                    name=human_name,
                )
        else:
            logger.debug("Skipping storing proactive speak input to group history")

        state.conversation_history = [f"{human_name}: {input_text}"]

        is_first_responder = False
        # Main conversation loop
        while state.group_queue:
            try:
                current_member_uid = state.group_queue.pop(0)

                # Only pass metadata to the first responder
                current_metadata = None
                if is_first_responder:
                    current_metadata = metadata
                    is_first_responder = False

                await handle_group_member_turn(
                    current_member_uid=current_member_uid,
                    state=state,
                    client_contexts=client_contexts,
                    client_connections=client_connections,
                    broadcast_func=broadcast_func,
                    group_members=group_members,
                    images=images,
                    tts_manager=tts_managers[current_member_uid],
                    metadata=current_metadata,
                )
            except Exception as e:
                logger.error(f"Error in group member turn: {e}")
                await handle_member_error(
                    broadcast_func, group_members, f"Error in conversation: {str(e)}"
                )

    except asyncio.CancelledError:
        logger.info(
            f"🤡👍 Group Conversation {session_emoji} cancelled because interrupted."
        )
        raise
    except Exception as e:
        logger.error(f"Error in group conversation chain: {e}")
        await handle_member_error(
            broadcast_func, group_members, f"Fatal error in conversation: {str(e)}"
        )
        raise
    finally:
        # Cleanup all TTS managers
        for uid, tts_manager in tts_managers.items():
            await cleanup_conversation(tts_manager, session_emoji)
        # Clean up
        GroupConversationState.remove_state(state.group_id)


def init_group_conversation_state(
    group_members: List[str], session_emoji: str
) -> GroupConversationState:
    """Initialize group conversation state"""
    return GroupConversationState(
        conversation_history=[],
        memory_index={uid: 0 for uid in group_members},
        group_queue=list(group_members),
        session_emoji=session_emoji,
    )


def init_group_conversation_contexts(
    client_contexts: Dict[str, ServiceContext],
) -> None:
    """Initialize group conversation context for each AI participant"""
    ai_names = [ctx.character_config.character_name for ctx in client_contexts.values()]

    for context in client_contexts.values():
        agent = context.agent_engine
        if hasattr(agent, "start_group_conversation"):
            agent.start_group_conversation(
                human_name="Human",
                ai_participants=[
                    name
                    for name in ai_names
                    if name != context.character_config.character_name
                ],
            )
            logger.debug(
                f"Initialized group conversation context for "
                f"{context.character_config.character_name}"
            )


async def process_group_input(
    user_input: Union[str, np.ndarray],
    initiator_context: ServiceContext,
    initiator_ws_send: WebSocketSend,
    broadcast_func: BroadcastFunc,
    group_members: List[str],
    initiator_client_uid: str,
) -> str:
    """Process and broadcast user input to group"""
    input_text = await process_user_input(
        user_input, initiator_context.asr_engine, initiator_ws_send
    )
    await broadcast_transcription(
        broadcast_func, group_members, input_text, initiator_client_uid
    )
    return input_text


async def broadcast_transcription(
    broadcast_func: BroadcastFunc,
    group_members: List[str],
    text: str,
    exclude_uid: str,
) -> None:
    """Broadcast transcription to group members"""
    await broadcast_func(
        group_members,
        {
            "type": "user-input-transcription",
            "text": text,
        },
        exclude_uid,
    )


async def handle_group_member_turn(
    current_member_uid: str,
    state: GroupConversationState,
    client_contexts: Dict[str, ServiceContext],
    client_connections: Dict[str, WebSocket],
    broadcast_func: BroadcastFunc,
    group_members: List[str],
    images: Optional[List[Dict[str, Any]]],
    tts_manager: TTSTaskManager,
    metadata: Optional[Dict[str, Any]] = None,
) -> None:
    """Handle a single group member's conversation turn"""
    # Update current speaker before processing
    state.current_speaker_uid = current_member_uid

    await broadcast_thinking_state(broadcast_func, group_members)

    context = client_contexts[current_member_uid]
    current_ws_send = client_connections[current_member_uid].send_text

    new_messages = state.conversation_history[state.memory_index[current_member_uid] :]
    new_context = "\n".join(new_messages) if new_messages else ""

    batch_input = create_batch_input(
        input_text=new_context,
        images=images,
        from_name="Human",
        metadata=metadata,
    )

    logger.info(
        f"AI {context.character_config.character_name} "
        f"(client {current_member_uid}) receiving context:\n{new_context}"
    )

    full_response = await process_member_response(
        context=context,
        batch_input=batch_input,
        current_ws_send=current_ws_send,
        tts_manager=tts_manager,
        broadcast_func=broadcast_func,
        group_members=group_members,
    )

    if await tts_manager.wait_for_completion():
        await current_ws_send(json.dumps({"type": "backend-synth-complete"}))

        broadcast_ctx = BroadcastContext(
            broadcast_func=broadcast_func,
            group_members=group_members,
            current_client_uid=current_member_uid,
        )

        await finalize_conversation_turn(
            tts_manager=tts_manager,
            websocket_send=current_ws_send,
            client_uid=current_member_uid,
            broadcast_ctx=broadcast_ctx,
        )

    if full_response:
        ai_message = f"{context.character_config.character_name}: {full_response}"
        state.conversation_history.append(ai_message)
        logger.info(f"Appended complete response: {ai_message}")

        for member_uid in group_members:
            member_context = client_contexts[member_uid]
            store_message(
                conf_uid=member_context.character_config.conf_uid,
                history_uid=member_context.history_uid,
                role="ai",
                content=full_response,
                name=context.character_config.character_name,
                avatar=context.character_config.avatar,
            )
        else:
            logger.debug("Skipping storing AI response to history (proactive speak)")

    state.memory_index[current_member_uid] = len(state.conversation_history)
    state.group_queue.append(current_member_uid)

    # Clear speaker after turn completes
    state.current_speaker_uid = None


async def broadcast_thinking_state(
    broadcast_func: BroadcastFunc, group_members: List[str]
) -> None:
    """Broadcast thinking state to group"""
    await broadcast_func(
        group_members,
        {"type": "control", "text": "conversation-chain-start"},
    )
    await broadcast_func(
        group_members,
        {"type": "full-text", "text": "Thinking..."},
    )


async def handle_member_error(
    broadcast_func: BroadcastFunc,
    group_members: List[str],
    error_message: str,
) -> None:
    """Handle and broadcast member error"""
    await broadcast_func(
        group_members,
        {
            "type": "error",
            "message": error_message,
        },
    )


async def process_member_response(
    context: ServiceContext,
    batch_input: Any,
    current_ws_send: WebSocketSend,
    tts_manager: TTSTaskManager,
    broadcast_func: Optional[BroadcastFunc] = None,
    group_members: Optional[List[str]] = None,
) -> str:
    """Process group member's response, handling text/audio and tool status events."""
    full_response = ""

    try:
<<<<<<< HEAD
        agent_output = context.agent_engine.chat(batch_input)

        sentence_index = 0

        async for output in agent_output:
            response_part = await process_agent_output(
                output=output,
                sentence_index=sentence_index,
                character_config=context.character_config,
                tts_engine=context.tts_engine,
                websocket_send=current_ws_send,
                tts_manager=tts_manager,
                translate_engine=context.translate_engine,
            )
            sentence_index += 1
            full_response += response_part
=======
        # agent.chat now yields Union[SentenceOutput, Dict[str, Any]]
        agent_output_stream = context.agent_engine.chat(batch_input)

        async for output_item in agent_output_stream:
            if (
                isinstance(output_item, dict)
                and output_item.get("type") == "tool_call_status"
            ):
                if broadcast_func and group_members:
                    logger.debug(f"Broadcasting tool status update: {output_item}")
                    output_item["name"] = context.character_config.character_name
                    await broadcast_func(group_members, output_item)
                else:
                    logger.warning(
                        "Cannot broadcast tool status: broadcast_func or group_members missing."
                    )
            elif isinstance(output_item, (SentenceOutput, AudioOutput)):
                # Handle SentenceOutput or AudioOutput: Send to current user, broadcast audio later if needed
                response_part = await process_agent_output(
                    output=output_item,
                    character_config=context.character_config,
                    live2d_model=context.live2d_model,
                    tts_engine=context.tts_engine,
                    websocket_send=current_ws_send,  # Send TTS/display text directly to speaker's client
                    tts_manager=tts_manager,
                    translate_engine=context.translate_engine,
                )
                full_response += response_part  # Accumulate text response
            else:
                logger.warning(
                    f"Received unexpected item type from agent chat stream: {type(output_item)}"
                )
>>>>>>> 7f61232e

        await tts_manager.end_response(sentence_index=sentence_index)

    except Exception as e:
        logger.exception(f"Error processing group member response stream: {e}")
        await current_ws_send(
            json.dumps(
                {"type": "error", "message": f"Error processing response: {str(e)}"}
            )
        )

    return full_response<|MERGE_RESOLUTION|>--- conflicted
+++ resolved
@@ -352,26 +352,10 @@
     full_response = ""
 
     try:
-<<<<<<< HEAD
-        agent_output = context.agent_engine.chat(batch_input)
-
-        sentence_index = 0
-
-        async for output in agent_output:
-            response_part = await process_agent_output(
-                output=output,
-                sentence_index=sentence_index,
-                character_config=context.character_config,
-                tts_engine=context.tts_engine,
-                websocket_send=current_ws_send,
-                tts_manager=tts_manager,
-                translate_engine=context.translate_engine,
-            )
-            sentence_index += 1
-            full_response += response_part
-=======
         # agent.chat now yields Union[SentenceOutput, Dict[str, Any]]
         agent_output_stream = context.agent_engine.chat(batch_input)
+
+        sentence_index = 0
 
         async for output_item in agent_output_stream:
             if (
@@ -390,19 +374,19 @@
                 # Handle SentenceOutput or AudioOutput: Send to current user, broadcast audio later if needed
                 response_part = await process_agent_output(
                     output=output_item,
-                    character_config=context.character_config,
-                    live2d_model=context.live2d_model,
-                    tts_engine=context.tts_engine,
+                    sentence_index=sentence_index,
+                character_config=context.character_config,
+                        tts_engine=context.tts_engine,
                     websocket_send=current_ws_send,  # Send TTS/display text directly to speaker's client
                     tts_manager=tts_manager,
                     translate_engine=context.translate_engine,
                 )
+                sentence_index += 1
                 full_response += response_part  # Accumulate text response
             else:
                 logger.warning(
                     f"Received unexpected item type from agent chat stream: {type(output_item)}"
                 )
->>>>>>> 7f61232e
 
         await tts_manager.end_response(sentence_index=sentence_index)
 
